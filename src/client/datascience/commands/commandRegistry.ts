--- conflicted
+++ resolved
@@ -17,10 +17,7 @@
     IDataScienceCommandListener,
     INotebookEditorProvider
 } from '../types';
-<<<<<<< HEAD
-=======
 import { JupyterCommandLineSelectorCommand } from './commandLineSelector';
->>>>>>> bd9615ac
 import { KernelSwitcherCommand } from './kernelSwitcher';
 import { JupyterServerSelectorCommand } from './serverSelector';
 
@@ -36,11 +33,8 @@
         @inject(ICommandManager) private readonly commandManager: ICommandManager,
         @inject(JupyterServerSelectorCommand) private readonly serverSelectedCommand: JupyterServerSelectorCommand,
         @inject(KernelSwitcherCommand) private readonly kernelSwitcherCommand: KernelSwitcherCommand,
-<<<<<<< HEAD
-=======
         @inject(JupyterCommandLineSelectorCommand)
         private readonly commandLineCommand: JupyterCommandLineSelectorCommand,
->>>>>>> bd9615ac
         @inject(IPythonExtensionBanner)
         @named(BANNER_NAME_DS_SURVEY)
         private readonly dataScienceSurveyBanner: IPythonExtensionBanner,
