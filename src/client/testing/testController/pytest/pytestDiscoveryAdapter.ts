// Copyright (c) Microsoft Corporation. All rights reserved.
// Licensed under the MIT License.
import * as path from 'path';
import { Uri } from 'vscode';
import * as fs from 'fs';
import {
    ExecutionFactoryCreateWithEnvironmentOptions,
    IPythonExecutionFactory,
    SpawnOptions,
} from '../../../common/process/types';
import { IConfigurationService, ITestOutputChannel } from '../../../common/types';
import { Deferred, createDeferred } from '../../../common/utils/async';
import { EXTENSION_ROOT_DIR } from '../../../constants';
<<<<<<< HEAD
import { traceError, traceInfo, traceVerbose } from '../../../logging';
import { DiscoveredTestPayload, EOTTestPayload, ITestDiscoveryAdapter, ITestResultResolver } from '../common/types';
=======
import { traceError, traceInfo, traceVerbose, traceWarn } from '../../../logging';
import {
    DataReceivedEvent,
    DiscoveredTestPayload,
    ITestDiscoveryAdapter,
    ITestResultResolver,
    ITestServer,
} from '../common/types';
>>>>>>> 69a54cfc
import {
    MESSAGE_ON_TESTING_OUTPUT_MOVE,
    createDiscoveryErrorPayload,
    createEOTPayload,
    createTestingDeferred,
    fixLogLinesNoTrailing,
<<<<<<< HEAD
    startDiscoveryNamedPipe,
=======
    addValueIfKeyNotExist,
>>>>>>> 69a54cfc
} from '../common/utils';
import { IEnvironmentVariablesProvider } from '../../../common/variables/types';

/**
 * Wrapper class for unittest test discovery. This is where we call `runTestCommand`. #this seems incorrectly copied
 */
export class PytestTestDiscoveryAdapter implements ITestDiscoveryAdapter {
    constructor(
        public configSettings: IConfigurationService,
        private readonly outputChannel: ITestOutputChannel,
        private readonly resultResolver?: ITestResultResolver,
        private readonly envVarsService?: IEnvironmentVariablesProvider,
    ) {}

    async discoverTests(uri: Uri, executionFactory?: IPythonExecutionFactory): Promise<DiscoveredTestPayload> {
        const deferredTillEOT: Deferred<void> = createDeferred<void>();

        const { name, dispose } = await startDiscoveryNamedPipe((data: DiscoveredTestPayload | EOTTestPayload) => {
            this.resultResolver?.resolveDiscovery(data, deferredTillEOT);
        });

        try {
            await this.runPytestDiscovery(uri, name, deferredTillEOT, executionFactory);
        } finally {
            await deferredTillEOT.promise;
            traceVerbose('deferredTill EOT resolved');
            dispose();
        }
        // this is only a placeholder to handle function overloading until rewrite is finished
        const discoveryPayload: DiscoveredTestPayload = { cwd: uri.fsPath, status: 'success' };
        return discoveryPayload;
    }

<<<<<<< HEAD
    async runPytestDiscovery(
        uri: Uri,
        discoveryPipeName: string,
        deferredTillEOT: Deferred<void>,
        executionFactory?: IPythonExecutionFactory,
    ): Promise<void> {
        const relativePathToPytest = 'pythonFiles';
=======
    async runPytestDiscovery(uri: Uri, uuid: string, executionFactory?: IPythonExecutionFactory): Promise<void> {
        const relativePathToPytest = 'python_files';
>>>>>>> 69a54cfc
        const fullPluginPath = path.join(EXTENSION_ROOT_DIR, relativePathToPytest);
        const settings = this.configSettings.getSettings(uri);
        let { pytestArgs } = settings.testing;
        const cwd = settings.testing.cwd && settings.testing.cwd.length > 0 ? settings.testing.cwd : uri.fsPath;

        // check for symbolic path
        const stats = fs.lstatSync(cwd);
        if (stats.isSymbolicLink()) {
            traceWarn("The cwd is a symbolic link, adding '--rootdir' to pytestArgs only if it doesn't already exist.");
            pytestArgs = addValueIfKeyNotExist(pytestArgs, '--rootdir', cwd);
        }

        // get and edit env vars
        const mutableEnv = {
            ...(await this.envVarsService?.getEnvironmentVariables(uri)),
        };
        // get python path from mutable env, it contains process.env as well
        const pythonPathParts: string[] = mutableEnv.PYTHONPATH?.split(path.delimiter) ?? [];
        const pythonPathCommand = [fullPluginPath, ...pythonPathParts].join(path.delimiter);
        mutableEnv.PYTHONPATH = pythonPathCommand;
        mutableEnv.TEST_RUN_PIPE = discoveryPipeName;
        traceInfo(`All environment variables set for pytest discovery: ${JSON.stringify(mutableEnv)}`);
        const spawnOptions: SpawnOptions = {
            cwd,
            throwOnStdErr: true,
            outputChannel: this.outputChannel,
            env: mutableEnv,
        };

        // Create the Python environment in which to execute the command.
        const creationOptions: ExecutionFactoryCreateWithEnvironmentOptions = {
            allowEnvironmentFetchExceptions: false,
            resource: uri,
        };
        const execService = await executionFactory?.createActivatedEnvironment(creationOptions);
        // delete UUID following entire discovery finishing.
        const execArgs = ['-m', 'pytest', '-p', 'vscode_pytest', '--collect-only'].concat(pytestArgs);
        traceVerbose(`Running pytest discovery with command: ${execArgs.join(' ')} for workspace ${uri.fsPath}.`);

        const deferredTillExecClose: Deferred<void> = createTestingDeferred();
        const result = execService?.execObservable(execArgs, spawnOptions);

        // Take all output from the subprocess and add it to the test output channel. This will be the pytest output.
        // Displays output to user and ensure the subprocess doesn't run into buffer overflow.
        // TODO: after a release, remove discovery output from the "Python Test Log" channel and send it to the "Python" channel instead.

        result?.proc?.stdout?.on('data', (data) => {
            const out = fixLogLinesNoTrailing(data.toString());
            traceInfo(out);
            spawnOptions?.outputChannel?.append(`${out}`);
        });
        result?.proc?.stderr?.on('data', (data) => {
            const out = fixLogLinesNoTrailing(data.toString());
            traceError(out);
            spawnOptions?.outputChannel?.append(`${out}`);
        });
        result?.proc?.on('exit', (code, signal) => {
            this.outputChannel?.append(MESSAGE_ON_TESTING_OUTPUT_MOVE);
            if (code !== 0) {
                traceError(
                    `Subprocess exited unsuccessfully with exit code ${code} and signal ${signal} on workspace ${uri.fsPath}.`,
                );
            }
        });
        result?.proc?.on('close', (code, signal) => {
            // pytest exits with code of 5 when 0 tests are found- this is not a failure for discovery.
            if (code !== 0 && code !== 5) {
                traceError(
                    `Subprocess exited unsuccessfully with exit code ${code} and signal ${signal} on workspace ${uri.fsPath}. Creating and sending error discovery payload`,
                );
                this.resultResolver?.resolveDiscovery(createDiscoveryErrorPayload(code, signal, cwd), deferredTillEOT);
                this.resultResolver?.resolveDiscovery(createEOTPayload(false), deferredTillEOT);
            }
            // deferredTillEOT is resolved when all data sent on stdout and stderr is received, close event is only called when this occurs
            // due to the sync reading of the output.
            deferredTillExecClose?.resolve();
        });
        await deferredTillExecClose.promise;
    }
}<|MERGE_RESOLUTION|>--- conflicted
+++ resolved
@@ -11,10 +11,6 @@
 import { IConfigurationService, ITestOutputChannel } from '../../../common/types';
 import { Deferred, createDeferred } from '../../../common/utils/async';
 import { EXTENSION_ROOT_DIR } from '../../../constants';
-<<<<<<< HEAD
-import { traceError, traceInfo, traceVerbose } from '../../../logging';
-import { DiscoveredTestPayload, EOTTestPayload, ITestDiscoveryAdapter, ITestResultResolver } from '../common/types';
-=======
 import { traceError, traceInfo, traceVerbose, traceWarn } from '../../../logging';
 import {
     DataReceivedEvent,
@@ -23,18 +19,13 @@
     ITestResultResolver,
     ITestServer,
 } from '../common/types';
->>>>>>> 69a54cfc
 import {
     MESSAGE_ON_TESTING_OUTPUT_MOVE,
     createDiscoveryErrorPayload,
     createEOTPayload,
     createTestingDeferred,
     fixLogLinesNoTrailing,
-<<<<<<< HEAD
-    startDiscoveryNamedPipe,
-=======
     addValueIfKeyNotExist,
->>>>>>> 69a54cfc
 } from '../common/utils';
 import { IEnvironmentVariablesProvider } from '../../../common/variables/types';
 
@@ -68,18 +59,8 @@
         return discoveryPayload;
     }
 
-<<<<<<< HEAD
-    async runPytestDiscovery(
-        uri: Uri,
-        discoveryPipeName: string,
-        deferredTillEOT: Deferred<void>,
-        executionFactory?: IPythonExecutionFactory,
-    ): Promise<void> {
-        const relativePathToPytest = 'pythonFiles';
-=======
     async runPytestDiscovery(uri: Uri, uuid: string, executionFactory?: IPythonExecutionFactory): Promise<void> {
         const relativePathToPytest = 'python_files';
->>>>>>> 69a54cfc
         const fullPluginPath = path.join(EXTENSION_ROOT_DIR, relativePathToPytest);
         const settings = this.configSettings.getSettings(uri);
         let { pytestArgs } = settings.testing;
