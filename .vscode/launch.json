// A launch configuration that compiles the extension and then opens it inside a new window
{
    "version": "0.1.0",
    "configurations": [
        {
            "name": "Extension",
            "type": "extensionHost",
            "request": "launch",
            "runtimeExecutable": "${execPath}",
            "args": ["--extensionDevelopmentPath=${workspaceFolder}"],
            "stopOnEntry": false,
            "smartStep": true,
            "sourceMaps": true,
            "outFiles": ["${workspaceFolder}/out/**/*", "!${workspaceFolder}/**/node_modules**/*"],
            "preLaunchTask": "Compile",
            "skipFiles": ["<node_internals>/**"],
            "env": {
                // Enable this to turn on redux logging during debugging
                "XVSC_PYTHON_FORCE_LOGGING": "1",
                // Enable this to try out new experiments locally
                "VSC_PYTHON_LOAD_EXPERIMENTS_FROM_FILE": "1",
                // Enable this to log telemetry to the output during debugging
                "XVSC_PYTHON_LOG_TELEMETRY": "1",
                // Enable this to log debugger output. Directory must exist ahead of time
                "XDEBUGPY_LOG_DIR": "${workspaceRoot}/tmp/Debug_Output_Ex"
            }
        },
        {
            "name": "Extension inside container",
            "type": "extensionHost",
            "request": "launch",
            "runtimeExecutable": "${execPath}",
            "args": ["--extensionDevelopmentPath=${workspaceFolder}", "${workspaceFolder}/data"],
            "stopOnEntry": false,
            "smartStep": true,
            "sourceMaps": true,
            "outFiles": ["${workspaceFolder}/out/**/*", "!${workspaceFolder}/**/node_modules**/*"],
            "preLaunchTask": "Compile"
        },
        {
            "name": "Python: Current File",
            "type": "python",
            "request": "launch",
            "program": "${file}",
            "console": "integratedTerminal"
        },
        {
            "name": "Tests (Debugger, VS Code, *.test.ts)",
            "type": "extensionHost",
            "request": "launch",
            "runtimeExecutable": "${execPath}",
            "args": [
                "${workspaceFolder}/src/testMultiRootWkspc/multi.code-workspace",
                "--disable-extensions",
                "--extensionDevelopmentPath=${workspaceFolder}",
                "--extensionTestsPath=${workspaceFolder}/out/test"
            ],
            "stopOnEntry": false,
            "sourceMaps": true,
            "smartStep": true,
            "outFiles": ["${workspaceFolder}/out/**/*", "!${workspaceFolder}/**/node_modules**/*"],
            "preLaunchTask": "Compile",
            "env": {
                "IS_CI_SERVER_TEST_DEBUGGER": "1"
            },
            "skipFiles": ["<node_internals>/**"]
        },
        {
            // Note, for the smoke test you want to debug, you may need to copy the file,
            // rename it and remove a check for only smoke tests.
            "name": "Tests (Smoke, VS Code, *.test.ts)",
            "type": "extensionHost",
            "request": "launch",
            "runtimeExecutable": "${execPath}",
            "args": [
                "${workspaceFolder}/src/testMultiRootWkspc/smokeTests",
                "--disable-extensions",
                "--extensionDevelopmentPath=${workspaceFolder}",
                "--extensionTestsPath=${workspaceFolder}/out/test"
            ],
            "env": {
                "VSC_PYTHON_CI_TEST_GREP": "Smoke Test",
                "VSC_PYTHON_SMOKE_TEST": "1",
                "TEST_FILES_SUFFIX": "smoke.test"
            },
            "stopOnEntry": false,
            "sourceMaps": true,
            "outFiles": ["${workspaceFolder}/out/**/*.js", "!${workspaceFolder}/**/node_modules**/*"],
            "preLaunchTask": "Compile",
            "skipFiles": ["<node_internals>/**"]
        },
        {
            "name": "Tests (Single Workspace, VS Code, *.test.ts)",
            "type": "extensionHost",
            "request": "launch",
            "runtimeExecutable": "${execPath}",
            "args": [
                "${workspaceFolder}/src/test",
                "--disable-extensions",
                "--extensionDevelopmentPath=${workspaceFolder}",
                "--extensionTestsPath=${workspaceFolder}/out/test"
            ],
            "env": {
                "VSC_PYTHON_CI_TEST_GREP": "End to End Tests: test adapters" // Modify this to run a subset of the single workspace tests
            },
            "stopOnEntry": false,
            "sourceMaps": true,
            "outFiles": ["${workspaceFolder}/out/**/*.js", "!${workspaceFolder}/**/node_modules**/*"],
            "preLaunchTask": "Compile",
            "skipFiles": ["<node_internals>/**"]
        },
        {
            "name": "Jedi LSP tests",
            "type": "extensionHost",
            "request": "launch",
            "runtimeExecutable": "${execPath}",
            "args": [
                "${workspaceFolder}/src/test",
                "--disable-extensions",
                "--extensionDevelopmentPath=${workspaceFolder}",
                "--extensionTestsPath=${workspaceFolder}/out/test"
            ],
            "env": {
                "VSC_PYTHON_CI_TEST_GREP": "Language Server:"
            },
            "stopOnEntry": false,
            "sourceMaps": true,
            "outFiles": ["${workspaceFolder}/out/**/*.js", "!${workspaceFolder}/**/node_modules**/*"],
            "preLaunchTask": "preTestJediLSP",
            "skipFiles": ["<node_internals>/**"]
        },
        {
            "name": "Tests (Multiroot, VS Code, *.test.ts)",
            "type": "extensionHost",
            "request": "launch",
            "runtimeExecutable": "${execPath}",
            "args": [
                "${workspaceFolder}/src/testMultiRootWkspc/multi.code-workspace",
                "--disable-extensions",
                "--extensionDevelopmentPath=${workspaceFolder}",
                "--extensionTestsPath=${workspaceFolder}/out/test"
            ],
            "stopOnEntry": false,
            "sourceMaps": true,
            "smartStep": true,
            "outFiles": ["${workspaceFolder}/out/**/*", "!${workspaceFolder}/**/node_modules**/*"],
            "preLaunchTask": "Compile",
            "skipFiles": ["<node_internals>/**"]
        },
        {
            "name": "Unit Tests (without VS Code, *.unit.test.ts)",
            "type": "node",
            "request": "launch",
            "program": "${workspaceFolder}/node_modules/mocha/bin/_mocha",
            "stopOnEntry": false,
            "sourceMaps": true,
            "args": [
                "./out/test/**/*.unit.test.js",
                "--require=out/test/unittests.js",
                "--ui=tdd",
                "--recursive",
                "--colors",
                // "--grep",
                // "EOT tests",
                "--timeout=300000"
            ],
            "outFiles": ["${workspaceFolder}/out/**/*.js", "!${workspaceFolder}/**/node_modules**/*"],
            "preLaunchTask": "Compile",
            "skipFiles": ["<node_internals>/**"]
        },
        {
            "name": "Unit Tests (fast, without VS Code and without react/monaco, *.unit.test.ts)",
            "type": "node",
            "request": "launch",
            "program": "${workspaceFolder}/node_modules/mocha/bin/_mocha",
            "stopOnEntry": false,
            "sourceMaps": true,
            "args": [
                "./out/test/**/*.unit.test.js",
                "--require=out/test/unittests.js",
                "--ui=tdd",
                "--recursive",
                "--colors",
                // "--grep", "<suite name>",
                "--timeout=300000",
                "--fast"
            ],
            "outFiles": ["${workspaceFolder}/out/**/*.js", "!${workspaceFolder}/**/node_modules**/*"],
            "preLaunchTask": "Compile",
            "skipFiles": ["<node_internals>/**"]
        },
        {
            "name": "Functional Tests (without VS Code, *.functional.test.ts)",
            "type": "node",
            "request": "launch",
            "program": "${workspaceFolder}/node_modules/mocha/bin/_mocha",
            "stopOnEntry": false,
            "sourceMaps": true,
            "args": [
                "./out/test/**/*.functional.test.js",
                "--require=out/test/unittests.js",
                "--ui=tdd",
                "--recursive",
                "--colors",
                // "--grep", "<suite>",
                "--timeout=300000",
                "--exit"
            ],
            "env": {
                // Remove `X` prefix to test with real browser to host DS ui (for DS functional tests).
                "XVSC_PYTHON_DS_UI_BROWSER": "1",
                // Remove `X` prefix to test with real python (for DS functional tests).
                "XVSCODE_PYTHON_ROLLING": "1",
                // Remove 'X' to turn on all logging in the debug output
                "XVSC_PYTHON_FORCE_LOGGING": "1",
                // Remove `X` prefix and update path to test with real python interpreter (for DS functional tests).
                "XCI_PYTHON_PATH": "<Python Path>",
                // Remove 'X' prefix to dump output for debugger. Directory has to exist prior to launch
                "XDEBUGPY_LOG_DIR": "${workspaceRoot}/tmp/Debug_Output",
                // Remove 'X' prefix to dump webview redux action log
                "XVSC_PYTHON_WEBVIEW_LOG_FILE": "${workspaceRoot}/test-webview.log"
            },
            "outFiles": ["${workspaceFolder}/out/**/*.js", "!${workspaceFolder}/**/node_modules**/*"],
            "preLaunchTask": "Compile",
            "skipFiles": ["<node_internals>/**"]
        },
        {
            "type": "node",
            "request": "launch",
            "name": "Gulp tasks (helpful for debugging gulpfile.js)",
            "program": "${workspaceFolder}/node_modules/gulp/bin/gulp.js",
            "args": ["watch"],
            "skipFiles": ["<node_internals>/**"]
        },
        {
            "name": "Node: Current File",
            "program": "${file}",
            "request": "launch",
            "skipFiles": ["<node_internals>/**"],
            "type": "pwa-node"
        },
        {
            "name": "Python: Current File",
            "type": "python",
            "justMyCode": true,
            "request": "launch",
            "program": "${file}",
            "console": "integratedTerminal",
            "cwd": "${workspaceFolder}"
        },
        {
            "name": "Listen",
            "type": "debugpy",
            "request": "attach",
            "listen": { "host": "localhost", "port": 5678 },
            "justMyCode": true
        },
        {
            "name": "Debug pytest plugin tests",

            "type": "debugpy",
            "request": "launch",
            "module": "pytest",
<<<<<<< HEAD
            "args": ["${workspaceFolder}/pythonFiles/tests/pytestadapter", "-x"],
=======
            "args": ["${workspaceFolder}/python_files/tests/pytestadapter"],
>>>>>>> 69a54cfc
            "justMyCode": true
        }
    ],
    "compounds": [
        {
            "name": "Debug Test Discovery",
            "configurations": ["Listen", "Extension"]
        }
    ]
}
<|MERGE_RESOLUTION|>--- conflicted
+++ resolved
@@ -1,278 +1,274 @@
-// A launch configuration that compiles the extension and then opens it inside a new window
-{
-    "version": "0.1.0",
-    "configurations": [
-        {
-            "name": "Extension",
-            "type": "extensionHost",
-            "request": "launch",
-            "runtimeExecutable": "${execPath}",
-            "args": ["--extensionDevelopmentPath=${workspaceFolder}"],
-            "stopOnEntry": false,
-            "smartStep": true,
-            "sourceMaps": true,
-            "outFiles": ["${workspaceFolder}/out/**/*", "!${workspaceFolder}/**/node_modules**/*"],
-            "preLaunchTask": "Compile",
-            "skipFiles": ["<node_internals>/**"],
-            "env": {
-                // Enable this to turn on redux logging during debugging
-                "XVSC_PYTHON_FORCE_LOGGING": "1",
-                // Enable this to try out new experiments locally
-                "VSC_PYTHON_LOAD_EXPERIMENTS_FROM_FILE": "1",
-                // Enable this to log telemetry to the output during debugging
-                "XVSC_PYTHON_LOG_TELEMETRY": "1",
-                // Enable this to log debugger output. Directory must exist ahead of time
-                "XDEBUGPY_LOG_DIR": "${workspaceRoot}/tmp/Debug_Output_Ex"
-            }
-        },
-        {
-            "name": "Extension inside container",
-            "type": "extensionHost",
-            "request": "launch",
-            "runtimeExecutable": "${execPath}",
-            "args": ["--extensionDevelopmentPath=${workspaceFolder}", "${workspaceFolder}/data"],
-            "stopOnEntry": false,
-            "smartStep": true,
-            "sourceMaps": true,
-            "outFiles": ["${workspaceFolder}/out/**/*", "!${workspaceFolder}/**/node_modules**/*"],
-            "preLaunchTask": "Compile"
-        },
-        {
-            "name": "Python: Current File",
-            "type": "python",
-            "request": "launch",
-            "program": "${file}",
-            "console": "integratedTerminal"
-        },
-        {
-            "name": "Tests (Debugger, VS Code, *.test.ts)",
-            "type": "extensionHost",
-            "request": "launch",
-            "runtimeExecutable": "${execPath}",
-            "args": [
-                "${workspaceFolder}/src/testMultiRootWkspc/multi.code-workspace",
-                "--disable-extensions",
-                "--extensionDevelopmentPath=${workspaceFolder}",
-                "--extensionTestsPath=${workspaceFolder}/out/test"
-            ],
-            "stopOnEntry": false,
-            "sourceMaps": true,
-            "smartStep": true,
-            "outFiles": ["${workspaceFolder}/out/**/*", "!${workspaceFolder}/**/node_modules**/*"],
-            "preLaunchTask": "Compile",
-            "env": {
-                "IS_CI_SERVER_TEST_DEBUGGER": "1"
-            },
-            "skipFiles": ["<node_internals>/**"]
-        },
-        {
-            // Note, for the smoke test you want to debug, you may need to copy the file,
-            // rename it and remove a check for only smoke tests.
-            "name": "Tests (Smoke, VS Code, *.test.ts)",
-            "type": "extensionHost",
-            "request": "launch",
-            "runtimeExecutable": "${execPath}",
-            "args": [
-                "${workspaceFolder}/src/testMultiRootWkspc/smokeTests",
-                "--disable-extensions",
-                "--extensionDevelopmentPath=${workspaceFolder}",
-                "--extensionTestsPath=${workspaceFolder}/out/test"
-            ],
-            "env": {
-                "VSC_PYTHON_CI_TEST_GREP": "Smoke Test",
-                "VSC_PYTHON_SMOKE_TEST": "1",
-                "TEST_FILES_SUFFIX": "smoke.test"
-            },
-            "stopOnEntry": false,
-            "sourceMaps": true,
-            "outFiles": ["${workspaceFolder}/out/**/*.js", "!${workspaceFolder}/**/node_modules**/*"],
-            "preLaunchTask": "Compile",
-            "skipFiles": ["<node_internals>/**"]
-        },
-        {
-            "name": "Tests (Single Workspace, VS Code, *.test.ts)",
-            "type": "extensionHost",
-            "request": "launch",
-            "runtimeExecutable": "${execPath}",
-            "args": [
-                "${workspaceFolder}/src/test",
-                "--disable-extensions",
-                "--extensionDevelopmentPath=${workspaceFolder}",
-                "--extensionTestsPath=${workspaceFolder}/out/test"
-            ],
-            "env": {
-                "VSC_PYTHON_CI_TEST_GREP": "End to End Tests: test adapters" // Modify this to run a subset of the single workspace tests
-            },
-            "stopOnEntry": false,
-            "sourceMaps": true,
-            "outFiles": ["${workspaceFolder}/out/**/*.js", "!${workspaceFolder}/**/node_modules**/*"],
-            "preLaunchTask": "Compile",
-            "skipFiles": ["<node_internals>/**"]
-        },
-        {
-            "name": "Jedi LSP tests",
-            "type": "extensionHost",
-            "request": "launch",
-            "runtimeExecutable": "${execPath}",
-            "args": [
-                "${workspaceFolder}/src/test",
-                "--disable-extensions",
-                "--extensionDevelopmentPath=${workspaceFolder}",
-                "--extensionTestsPath=${workspaceFolder}/out/test"
-            ],
-            "env": {
-                "VSC_PYTHON_CI_TEST_GREP": "Language Server:"
-            },
-            "stopOnEntry": false,
-            "sourceMaps": true,
-            "outFiles": ["${workspaceFolder}/out/**/*.js", "!${workspaceFolder}/**/node_modules**/*"],
-            "preLaunchTask": "preTestJediLSP",
-            "skipFiles": ["<node_internals>/**"]
-        },
-        {
-            "name": "Tests (Multiroot, VS Code, *.test.ts)",
-            "type": "extensionHost",
-            "request": "launch",
-            "runtimeExecutable": "${execPath}",
-            "args": [
-                "${workspaceFolder}/src/testMultiRootWkspc/multi.code-workspace",
-                "--disable-extensions",
-                "--extensionDevelopmentPath=${workspaceFolder}",
-                "--extensionTestsPath=${workspaceFolder}/out/test"
-            ],
-            "stopOnEntry": false,
-            "sourceMaps": true,
-            "smartStep": true,
-            "outFiles": ["${workspaceFolder}/out/**/*", "!${workspaceFolder}/**/node_modules**/*"],
-            "preLaunchTask": "Compile",
-            "skipFiles": ["<node_internals>/**"]
-        },
-        {
-            "name": "Unit Tests (without VS Code, *.unit.test.ts)",
-            "type": "node",
-            "request": "launch",
-            "program": "${workspaceFolder}/node_modules/mocha/bin/_mocha",
-            "stopOnEntry": false,
-            "sourceMaps": true,
-            "args": [
-                "./out/test/**/*.unit.test.js",
-                "--require=out/test/unittests.js",
-                "--ui=tdd",
-                "--recursive",
-                "--colors",
-                // "--grep",
-                // "EOT tests",
-                "--timeout=300000"
-            ],
-            "outFiles": ["${workspaceFolder}/out/**/*.js", "!${workspaceFolder}/**/node_modules**/*"],
-            "preLaunchTask": "Compile",
-            "skipFiles": ["<node_internals>/**"]
-        },
-        {
-            "name": "Unit Tests (fast, without VS Code and without react/monaco, *.unit.test.ts)",
-            "type": "node",
-            "request": "launch",
-            "program": "${workspaceFolder}/node_modules/mocha/bin/_mocha",
-            "stopOnEntry": false,
-            "sourceMaps": true,
-            "args": [
-                "./out/test/**/*.unit.test.js",
-                "--require=out/test/unittests.js",
-                "--ui=tdd",
-                "--recursive",
-                "--colors",
-                // "--grep", "<suite name>",
-                "--timeout=300000",
-                "--fast"
-            ],
-            "outFiles": ["${workspaceFolder}/out/**/*.js", "!${workspaceFolder}/**/node_modules**/*"],
-            "preLaunchTask": "Compile",
-            "skipFiles": ["<node_internals>/**"]
-        },
-        {
-            "name": "Functional Tests (without VS Code, *.functional.test.ts)",
-            "type": "node",
-            "request": "launch",
-            "program": "${workspaceFolder}/node_modules/mocha/bin/_mocha",
-            "stopOnEntry": false,
-            "sourceMaps": true,
-            "args": [
-                "./out/test/**/*.functional.test.js",
-                "--require=out/test/unittests.js",
-                "--ui=tdd",
-                "--recursive",
-                "--colors",
-                // "--grep", "<suite>",
-                "--timeout=300000",
-                "--exit"
-            ],
-            "env": {
-                // Remove `X` prefix to test with real browser to host DS ui (for DS functional tests).
-                "XVSC_PYTHON_DS_UI_BROWSER": "1",
-                // Remove `X` prefix to test with real python (for DS functional tests).
-                "XVSCODE_PYTHON_ROLLING": "1",
-                // Remove 'X' to turn on all logging in the debug output
-                "XVSC_PYTHON_FORCE_LOGGING": "1",
-                // Remove `X` prefix and update path to test with real python interpreter (for DS functional tests).
-                "XCI_PYTHON_PATH": "<Python Path>",
-                // Remove 'X' prefix to dump output for debugger. Directory has to exist prior to launch
-                "XDEBUGPY_LOG_DIR": "${workspaceRoot}/tmp/Debug_Output",
-                // Remove 'X' prefix to dump webview redux action log
-                "XVSC_PYTHON_WEBVIEW_LOG_FILE": "${workspaceRoot}/test-webview.log"
-            },
-            "outFiles": ["${workspaceFolder}/out/**/*.js", "!${workspaceFolder}/**/node_modules**/*"],
-            "preLaunchTask": "Compile",
-            "skipFiles": ["<node_internals>/**"]
-        },
-        {
-            "type": "node",
-            "request": "launch",
-            "name": "Gulp tasks (helpful for debugging gulpfile.js)",
-            "program": "${workspaceFolder}/node_modules/gulp/bin/gulp.js",
-            "args": ["watch"],
-            "skipFiles": ["<node_internals>/**"]
-        },
-        {
-            "name": "Node: Current File",
-            "program": "${file}",
-            "request": "launch",
-            "skipFiles": ["<node_internals>/**"],
-            "type": "pwa-node"
-        },
-        {
-            "name": "Python: Current File",
-            "type": "python",
-            "justMyCode": true,
-            "request": "launch",
-            "program": "${file}",
-            "console": "integratedTerminal",
-            "cwd": "${workspaceFolder}"
-        },
-        {
-            "name": "Listen",
-            "type": "debugpy",
-            "request": "attach",
-            "listen": { "host": "localhost", "port": 5678 },
-            "justMyCode": true
-        },
-        {
-            "name": "Debug pytest plugin tests",
-
-            "type": "debugpy",
-            "request": "launch",
-            "module": "pytest",
-<<<<<<< HEAD
-            "args": ["${workspaceFolder}/pythonFiles/tests/pytestadapter", "-x"],
-=======
-            "args": ["${workspaceFolder}/python_files/tests/pytestadapter"],
->>>>>>> 69a54cfc
-            "justMyCode": true
-        }
-    ],
-    "compounds": [
-        {
-            "name": "Debug Test Discovery",
-            "configurations": ["Listen", "Extension"]
-        }
-    ]
-}
+// A launch configuration that compiles the extension and then opens it inside a new window
+{
+    "version": "0.1.0",
+    "configurations": [
+        {
+            "name": "Extension",
+            "type": "extensionHost",
+            "request": "launch",
+            "runtimeExecutable": "${execPath}",
+            "args": ["--extensionDevelopmentPath=${workspaceFolder}"],
+            "stopOnEntry": false,
+            "smartStep": true,
+            "sourceMaps": true,
+            "outFiles": ["${workspaceFolder}/out/**/*", "!${workspaceFolder}/**/node_modules**/*"],
+            "preLaunchTask": "Compile",
+            "skipFiles": ["<node_internals>/**"],
+            "env": {
+                // Enable this to turn on redux logging during debugging
+                "XVSC_PYTHON_FORCE_LOGGING": "1",
+                // Enable this to try out new experiments locally
+                "VSC_PYTHON_LOAD_EXPERIMENTS_FROM_FILE": "1",
+                // Enable this to log telemetry to the output during debugging
+                "XVSC_PYTHON_LOG_TELEMETRY": "1",
+                // Enable this to log debugger output. Directory must exist ahead of time
+                "XDEBUGPY_LOG_DIR": "${workspaceRoot}/tmp/Debug_Output_Ex"
+            }
+        },
+        {
+            "name": "Extension inside container",
+            "type": "extensionHost",
+            "request": "launch",
+            "runtimeExecutable": "${execPath}",
+            "args": ["--extensionDevelopmentPath=${workspaceFolder}", "${workspaceFolder}/data"],
+            "stopOnEntry": false,
+            "smartStep": true,
+            "sourceMaps": true,
+            "outFiles": ["${workspaceFolder}/out/**/*", "!${workspaceFolder}/**/node_modules**/*"],
+            "preLaunchTask": "Compile"
+        },
+        {
+            "name": "Python: Current File",
+            "type": "python",
+            "request": "launch",
+            "program": "${file}",
+            "console": "integratedTerminal"
+        },
+        {
+            "name": "Tests (Debugger, VS Code, *.test.ts)",
+            "type": "extensionHost",
+            "request": "launch",
+            "runtimeExecutable": "${execPath}",
+            "args": [
+                "${workspaceFolder}/src/testMultiRootWkspc/multi.code-workspace",
+                "--disable-extensions",
+                "--extensionDevelopmentPath=${workspaceFolder}",
+                "--extensionTestsPath=${workspaceFolder}/out/test"
+            ],
+            "stopOnEntry": false,
+            "sourceMaps": true,
+            "smartStep": true,
+            "outFiles": ["${workspaceFolder}/out/**/*", "!${workspaceFolder}/**/node_modules**/*"],
+            "preLaunchTask": "Compile",
+            "env": {
+                "IS_CI_SERVER_TEST_DEBUGGER": "1"
+            },
+            "skipFiles": ["<node_internals>/**"]
+        },
+        {
+            // Note, for the smoke test you want to debug, you may need to copy the file,
+            // rename it and remove a check for only smoke tests.
+            "name": "Tests (Smoke, VS Code, *.test.ts)",
+            "type": "extensionHost",
+            "request": "launch",
+            "runtimeExecutable": "${execPath}",
+            "args": [
+                "${workspaceFolder}/src/testMultiRootWkspc/smokeTests",
+                "--disable-extensions",
+                "--extensionDevelopmentPath=${workspaceFolder}",
+                "--extensionTestsPath=${workspaceFolder}/out/test"
+            ],
+            "env": {
+                "VSC_PYTHON_CI_TEST_GREP": "Smoke Test",
+                "VSC_PYTHON_SMOKE_TEST": "1",
+                "TEST_FILES_SUFFIX": "smoke.test"
+            },
+            "stopOnEntry": false,
+            "sourceMaps": true,
+            "outFiles": ["${workspaceFolder}/out/**/*.js", "!${workspaceFolder}/**/node_modules**/*"],
+            "preLaunchTask": "Compile",
+            "skipFiles": ["<node_internals>/**"]
+        },
+        {
+            "name": "Tests (Single Workspace, VS Code, *.test.ts)",
+            "type": "extensionHost",
+            "request": "launch",
+            "runtimeExecutable": "${execPath}",
+            "args": [
+                "${workspaceFolder}/src/test",
+                "--disable-extensions",
+                "--extensionDevelopmentPath=${workspaceFolder}",
+                "--extensionTestsPath=${workspaceFolder}/out/test"
+            ],
+            "env": {
+                "VSC_PYTHON_CI_TEST_GREP": "End to End Tests: test adapters" // Modify this to run a subset of the single workspace tests
+            },
+            "stopOnEntry": false,
+            "sourceMaps": true,
+            "outFiles": ["${workspaceFolder}/out/**/*.js", "!${workspaceFolder}/**/node_modules**/*"],
+            "preLaunchTask": "Compile",
+            "skipFiles": ["<node_internals>/**"]
+        },
+        {
+            "name": "Jedi LSP tests",
+            "type": "extensionHost",
+            "request": "launch",
+            "runtimeExecutable": "${execPath}",
+            "args": [
+                "${workspaceFolder}/src/test",
+                "--disable-extensions",
+                "--extensionDevelopmentPath=${workspaceFolder}",
+                "--extensionTestsPath=${workspaceFolder}/out/test"
+            ],
+            "env": {
+                "VSC_PYTHON_CI_TEST_GREP": "Language Server:"
+            },
+            "stopOnEntry": false,
+            "sourceMaps": true,
+            "outFiles": ["${workspaceFolder}/out/**/*.js", "!${workspaceFolder}/**/node_modules**/*"],
+            "preLaunchTask": "preTestJediLSP",
+            "skipFiles": ["<node_internals>/**"]
+        },
+        {
+            "name": "Tests (Multiroot, VS Code, *.test.ts)",
+            "type": "extensionHost",
+            "request": "launch",
+            "runtimeExecutable": "${execPath}",
+            "args": [
+                "${workspaceFolder}/src/testMultiRootWkspc/multi.code-workspace",
+                "--disable-extensions",
+                "--extensionDevelopmentPath=${workspaceFolder}",
+                "--extensionTestsPath=${workspaceFolder}/out/test"
+            ],
+            "stopOnEntry": false,
+            "sourceMaps": true,
+            "smartStep": true,
+            "outFiles": ["${workspaceFolder}/out/**/*", "!${workspaceFolder}/**/node_modules**/*"],
+            "preLaunchTask": "Compile",
+            "skipFiles": ["<node_internals>/**"]
+        },
+        {
+            "name": "Unit Tests (without VS Code, *.unit.test.ts)",
+            "type": "node",
+            "request": "launch",
+            "program": "${workspaceFolder}/node_modules/mocha/bin/_mocha",
+            "stopOnEntry": false,
+            "sourceMaps": true,
+            "args": [
+                "./out/test/**/*.unit.test.js",
+                "--require=out/test/unittests.js",
+                "--ui=tdd",
+                "--recursive",
+                "--colors",
+                // "--grep",
+                // "EOT tests",
+                "--timeout=300000"
+            ],
+            "outFiles": ["${workspaceFolder}/out/**/*.js", "!${workspaceFolder}/**/node_modules**/*"],
+            "preLaunchTask": "Compile",
+            "skipFiles": ["<node_internals>/**"]
+        },
+        {
+            "name": "Unit Tests (fast, without VS Code and without react/monaco, *.unit.test.ts)",
+            "type": "node",
+            "request": "launch",
+            "program": "${workspaceFolder}/node_modules/mocha/bin/_mocha",
+            "stopOnEntry": false,
+            "sourceMaps": true,
+            "args": [
+                "./out/test/**/*.unit.test.js",
+                "--require=out/test/unittests.js",
+                "--ui=tdd",
+                "--recursive",
+                "--colors",
+                // "--grep", "<suite name>",
+                "--timeout=300000",
+                "--fast"
+            ],
+            "outFiles": ["${workspaceFolder}/out/**/*.js", "!${workspaceFolder}/**/node_modules**/*"],
+            "preLaunchTask": "Compile",
+            "skipFiles": ["<node_internals>/**"]
+        },
+        {
+            "name": "Functional Tests (without VS Code, *.functional.test.ts)",
+            "type": "node",
+            "request": "launch",
+            "program": "${workspaceFolder}/node_modules/mocha/bin/_mocha",
+            "stopOnEntry": false,
+            "sourceMaps": true,
+            "args": [
+                "./out/test/**/*.functional.test.js",
+                "--require=out/test/unittests.js",
+                "--ui=tdd",
+                "--recursive",
+                "--colors",
+                // "--grep", "<suite>",
+                "--timeout=300000",
+                "--exit"
+            ],
+            "env": {
+                // Remove `X` prefix to test with real browser to host DS ui (for DS functional tests).
+                "XVSC_PYTHON_DS_UI_BROWSER": "1",
+                // Remove `X` prefix to test with real python (for DS functional tests).
+                "XVSCODE_PYTHON_ROLLING": "1",
+                // Remove 'X' to turn on all logging in the debug output
+                "XVSC_PYTHON_FORCE_LOGGING": "1",
+                // Remove `X` prefix and update path to test with real python interpreter (for DS functional tests).
+                "XCI_PYTHON_PATH": "<Python Path>",
+                // Remove 'X' prefix to dump output for debugger. Directory has to exist prior to launch
+                "XDEBUGPY_LOG_DIR": "${workspaceRoot}/tmp/Debug_Output",
+                // Remove 'X' prefix to dump webview redux action log
+                "XVSC_PYTHON_WEBVIEW_LOG_FILE": "${workspaceRoot}/test-webview.log"
+            },
+            "outFiles": ["${workspaceFolder}/out/**/*.js", "!${workspaceFolder}/**/node_modules**/*"],
+            "preLaunchTask": "Compile",
+            "skipFiles": ["<node_internals>/**"]
+        },
+        {
+            "type": "node",
+            "request": "launch",
+            "name": "Gulp tasks (helpful for debugging gulpfile.js)",
+            "program": "${workspaceFolder}/node_modules/gulp/bin/gulp.js",
+            "args": ["watch"],
+            "skipFiles": ["<node_internals>/**"]
+        },
+        {
+            "name": "Node: Current File",
+            "program": "${file}",
+            "request": "launch",
+            "skipFiles": ["<node_internals>/**"],
+            "type": "pwa-node"
+        },
+        {
+            "name": "Python: Current File",
+            "type": "python",
+            "justMyCode": true,
+            "request": "launch",
+            "program": "${file}",
+            "console": "integratedTerminal",
+            "cwd": "${workspaceFolder}"
+        },
+        {
+            "name": "Listen",
+            "type": "debugpy",
+            "request": "attach",
+            "listen": { "host": "localhost", "port": 5678 },
+            "justMyCode": true
+        },
+        {
+            "name": "Debug pytest plugin tests",
+
+            "type": "debugpy",
+            "request": "launch",
+            "module": "pytest",
+            "args": ["${workspaceFolder}/python_files/tests/pytestadapter"],
+            "justMyCode": true
+        }
+    ],
+    "compounds": [
+        {
+            "name": "Debug Test Discovery",
+            "configurations": ["Listen", "Extension"]
+        }
+    ]
+}